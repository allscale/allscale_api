--- conflicted
+++ resolved
@@ -11,12 +11,7 @@
 		set(${module}_srcs ${${module}_srcs} ${${module}_incs})
 	endif()
 
-<<<<<<< HEAD
-	# TODO: Fix header-only projects for MSVC
-	if(ARG_HEADER_ONLY) # AND NOT MSVC)
-=======
 	if(ARG_HEADER_ONLY)
->>>>>>> ac7a0109
 		add_library(${module} INTERFACE)
 		target_include_directories(${module} INTERFACE include)
 		target_sources(${module} INTERFACE ${${module}_srcs})
@@ -47,18 +42,10 @@
 		endif()
 	endif()
 
-<<<<<<< HEAD
-	#if(MSVC)
-	#	msvc_source_group("Source Files" "${${module}_srcs}" STRIP src)
-	#	msvc_source_group("Header Files" "${${module}_incs}" STRIP include/${PROJECT_NAME}/${module})
-	#	set_target_properties(${module} PROPERTIES FOLDER ${module})
-	#endif()
-=======
 	if(MSVC)
 		msvc_source_group("Source Files" "${${module}_srcs}" STRIP src)
 		msvc_source_group("Header Files" "${${module}_incs}" STRIP include/${PROJECT_NAME}/${module})
 	endif()
->>>>>>> ac7a0109
 endmacro()
 
 macro(add_module_executable module exe)
