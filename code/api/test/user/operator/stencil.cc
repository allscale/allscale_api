--- conflicted
+++ resolved
@@ -23,8 +23,6 @@
 	TYPED_TEST_P(Stencil,Vector) {
 
 		using Impl = TypeParam;
-<<<<<<< HEAD
-=======
 
 		const int N = 1000;
 		const int I = 10;
@@ -286,7 +284,6 @@
 
 
 	TYPED_TEST_P(Stencil,DefaultImpl) {
->>>>>>> 42185b87
 
 		const int N = 1000;
 
@@ -298,14 +295,14 @@
 			for(int& x : data) x = 0;
 
 			// run the stencil
-			stencil<Impl>(data, T, [N](std::size_t time, std::size_t pos, const std::vector<int>& data){
-
-				// check that input arrays are up-to-date
-				if (pos > (std::size_t)0) EXPECT_EQ(time,(std::size_t)data[pos-1]) << "Position: " << pos << " - 1 = " << (pos-1);
-				EXPECT_EQ(time,(std::size_t)data[pos]);
-				if (pos < (std::size_t)N-1) EXPECT_EQ(time,(std::size_t)data[pos+1]) << "Position: " << pos << " + 1 = " << (pos+1);;
-
-				// increase the time step of current cell
+			stencil(data, T, [](int time, int pos, const std::vector<int>& data){
+
+				// check that input arrays are up-to-date
+				if (pos > 0) EXPECT_EQ(time,data[pos-1]);
+				EXPECT_EQ(time,data[pos]);
+				if (pos < N-1) EXPECT_EQ(time,data[pos+1]);
+
+				// increase the time step of current sell
 				return data[pos] + 1;
 			});
 
@@ -318,62 +315,25 @@
 
 	}
 
-	TYPED_TEST_P(Stencil,Grid1D) {
-
-		using Impl = TypeParam;
-
-		const int N = 1000;
-
-		// test for an even and an odd number of time steps
-		for(int T : { 40 , 41 , (int)(2.5 * N) }) {
-
-			// initialize the data buffer
-			data::Grid<int,1> data(N);
-			data.forEach([](int& x){
-				x = 0;
-			});
-
-			// run the stencil
-			stencil<Impl>(data, T, [N](std::size_t time, const data::GridPoint<1>& pos, const data::Grid<int,1>& data){
-
-				// check that input arrays are up-to-date
-				for(int dx = -1; dx <= 1; ++dx) {
-					data::GridPoint<1> offset{dx};
-					auto p = pos + offset;
-					if (p[0] < 0 || p[0] >= N) continue;
-					EXPECT_EQ(time,data[p]) << "Position " << pos << " + " << offset << " = " << p;
-				}
-
-				// increase the time step of current sell
-				return data[pos] + 1;
-			});
-
-			// check final state
-			data.forEach([T](int x){
-				EXPECT_EQ(T,x);
-			});
-
-		}
-
-	}
-
-	TYPED_TEST_P(Stencil,Grid2D) {
-
-		using Impl = TypeParam;
-
-		const int N = 50;
-
-		// test for an even and an odd number of time steps
-		for(int T : { 40 , 41 , (int)(2.5 * N) }) {
-
-			// initialize the data buffer
-			data::Grid<int,2> data({N,N+10});
-			data.forEach([](int& x){
-				x = 0;
-			});
-
-			// run the stencil
-			stencil<Impl>(data, T, [N](std::size_t time, const data::GridPoint<2>& pos, const data::Grid<int,2>& data){
+
+	TYPED_TEST_P(Stencil,Grid2D_Tuning) {
+
+		using Impl = TypeParam;
+
+//		const int N = 1000;
+		const int N = 20;
+
+		// run one layer of iterations
+		for(int T : { N/2 }) {
+
+			// initialize the data buffer
+			data::Grid<int,2> data({N,N});
+			data.forEach([](int& x){
+				x = 0;
+			});
+
+			// run the stencil
+			stencil<Impl>(data, T, [](int time, const data::GridPoint<2>& pos, const data::Grid<int,2>& data){
 
 				// check that input arrays are up-to-date
 				for(int dx = -1; dx <= 1; ++dx) {
@@ -399,232 +359,6 @@
 
 	}
 
-
-	TYPED_TEST_P(Stencil,Grid3D) {
-
-		using Impl = TypeParam;
-
-		const int N = 20;
-
-		// test for an even and an odd number of time steps
-		for(int T : { 40 , 41 , (int)(2.5 * N) }) {
-
-			// initialize the data buffer
-			data::Grid<int,3> data({N,N+2,N+3});
-			data.forEach([](int& x){
-				x = 0;
-			});
-
-			// run the stencil
-			stencil<Impl>(data, T, [N](std::size_t time, const data::GridPoint<3>& pos, const data::Grid<int,3>& data){
-
-				// check that input arrays are up-to-date
-				for(int dx = -1; dx <= 1; ++dx) {
-					for(int dy = -1; dy <= 1; ++dy) {
-						for(int dz = -1; dz <= 1; ++dz) {
-							data::GridPoint<3> offset{dx,dy,dz};
-							auto p = pos + offset;
-							if (p[0] < 0 || p[0] >= N) continue;
-							if (p[1] < 0 || p[1] >= N) continue;
-							if (p[2] < 0 || p[2] >= N) continue;
-							EXPECT_EQ(time,data[p]) << "Position " << pos << " + " << offset << " = " << p;
-						}
-					}
-				}
-
-				// increase the time step of current sell
-				return data[pos] + 1;
-			});
-
-			// check final state
-			data.forEach([T](int x){
-				EXPECT_EQ(T,x);
-			});
-
-		}
-
-	}
-
-
-	TYPED_TEST_P(Stencil,Grid4D) {
-
-		using Impl = TypeParam;
-
-		const int N = 8;
-
-		// test for an even and an odd number of time steps
-		for(int T : { 40 , 41 , (int)(2.5 * N) }) {
-
-			// initialize the data buffer
-			data::Grid<int,4> data({N,N+1,N+2,N+3});
-			data.forEach([](int& x){
-				x = 0;
-			});
-
-			// run the stencil
-			stencil<Impl>(data, T, [N](std::size_t time, const data::GridPoint<4>& pos, const data::Grid<int,4>& data){
-
-				// check that input arrays are up-to-date
-				for(int dx = -1; dx <= 1; ++dx) {
-					for(int dy = -1; dy <= 1; ++dy) {
-						for(int dz = -1; dz <= 1; ++dz) {
-							for(int dw = -1; dw <= 1; ++dw) {
-								data::GridPoint<4> offset{dx,dy,dz,dw};
-								auto p = pos + offset;
-								if (p[0] < 0 || p[0] >= N) continue;
-								if (p[1] < 0 || p[1] >= N) continue;
-								if (p[2] < 0 || p[2] >= N) continue;
-								if (p[3] < 0 || p[3] >= N) continue;
-								EXPECT_EQ(time,data[p]) << "Position " << pos << " + " << offset << " = " << p;
-							}
-						}
-					}
-				}
-
-				// increase the time step of current sell
-				return data[pos] + 1;
-			});
-
-			// check final state
-			data.forEach([T](int x){
-				EXPECT_EQ(T,x);
-			});
-
-		}
-
-	}
-
-	TYPED_TEST_P(Stencil,Grid5D) {
-
-		using Impl = TypeParam;
-
-		const int N = 4;
-
-		// test for an even and an odd number of time steps
-		for(int T : { 40 , 41 , (int)(2.5 * N) }) {
-
-			// initialize the data buffer
-			data::Grid<int,5> data({N,N+1,N+2,N+3,N+4});
-			data.forEach([](int& x){
-				x = 0;
-			});
-
-			// run the stencil
-			stencil<Impl>(data, T, [N](std::size_t time, const data::GridPoint<5>& pos, const data::Grid<int,5>& data){
-
-				// check that input arrays are up-to-date
-				for(int dx = -1; dx <= 1; ++dx) {
-					for(int dy = -1; dy <= 1; ++dy) {
-						for(int dz = -1; dz <= 1; ++dz) {
-							for(int dw = -1; dw <= 1; ++dw) {
-								for(int dv = -1; dv <= 1; ++dv) {
-									data::GridPoint<5> offset{dx,dy,dz,dw,dv};
-									auto p = pos + offset;
-									if (p[0] < 0 || p[0] >= N) continue;
-									if (p[1] < 0 || p[1] >= N) continue;
-									if (p[2] < 0 || p[2] >= N) continue;
-									if (p[3] < 0 || p[3] >= N) continue;
-									if (p[4] < 0 || p[4] >= N) continue;
-									EXPECT_EQ(time,data[p]) << "Position " << pos << " + " << offset << " = " << p;
-								}
-							}
-						}
-					}
-				}
-
-				// increase the time step of current sell
-				return data[pos] + 1;
-			});
-
-			// check final state
-			data.forEach([T](int x){
-				EXPECT_EQ(T,x);
-			});
-
-		}
-
-	}
-
-
-	TYPED_TEST_P(Stencil,DefaultImpl) {
-
-		const int N = 1000;
-
-		// test for an even and an odd number of time steps
-		for(int T : { 40 , 41 , (int)(2.5 * N) }) {
-
-			// initialize the data buffer
-			std::vector<int> data(N);
-			for(int& x : data) x = 0;
-
-			// run the stencil
-			stencil(data, T, [N](std::size_t time, std::size_t pos, const std::vector<int>& data){
-
-				// check that input arrays are up-to-date
-				if (pos > (std::size_t)0) EXPECT_EQ(time,data[pos-1]);
-				EXPECT_EQ(time,data[pos]);
-				if (pos < (std::size_t)(N-1)) EXPECT_EQ(time,data[pos+1]);
-
-				// increase the time step of current sell
-				return data[pos] + 1;
-			});
-
-			// check final state
-			for(const int x : data) {
-				EXPECT_EQ(T,x);
-			}
-
-		}
-
-	}
-
-
-<<<<<<< HEAD
-=======
-	TYPED_TEST_P(Stencil,Grid2D_Tuning) {
-
-		using Impl = TypeParam;
-
-//		const int N = 1000;
-		const int N = 20;
-
-		// run one layer of iterations
-		for(int T : { N/2 }) {
-
-			// initialize the data buffer
-			data::Grid<int,2> data({N,N});
-			data.forEach([](int& x){
-				x = 0;
-			});
-
-			// run the stencil
-			stencil<Impl>(data, T, [](int time, const data::GridPoint<2>& pos, const data::Grid<int,2>& data){
-
-				// check that input arrays are up-to-date
-				for(int dx = -1; dx <= 1; ++dx) {
-					for(int dy = -1; dy <= 1; ++dy) {
-						data::GridPoint<2> offset{dx,dy};
-						auto p = pos + offset;
-						if (p[0] < 0 || p[0] >= N) continue;
-						if (p[1] < 0 || p[1] >= N) continue;
-						EXPECT_EQ(time,data[p]) << "Position " << pos << " + " << offset << " = " << p;
-					}
-				}
-
-				// increase the time step of current sell
-				return data[pos] + 1;
-			});
-
-			// check final state
-			data.forEach([T](int x){
-				EXPECT_EQ(T,x);
-			});
-
-		}
-
-	}
-
->>>>>>> 42185b87
 
 	// TODO:
 	//  - support boundary handling
@@ -642,20 +376,12 @@
 			Grid2D,
 			Grid3D,
 			Grid4D,
-<<<<<<< HEAD
-			Grid5D
-	);
-
-//	using test_params = ::testing::Types<iterative_stencil,recursive_stencil>;
-	using test_params = ::testing::Types<
-=======
 			Grid5D,
 			Grid2D_Tuning
 	);
 
 	using test_params = ::testing::Types<
 			implementation::sequential_iterative,
->>>>>>> 42185b87
 			implementation::coarse_grained_iterative,
 			implementation::fine_grained_iterative,
 			implementation::sequential_recursive,
@@ -696,8 +422,6 @@
 
 	}
 
-<<<<<<< HEAD
-=======
 	TEST(ExecutionPlan,EvaluationOrder) {
 		const bool debug = false;
 
@@ -705,13 +429,13 @@
 
 		auto cur = [debug](std::size_t idx, const auto& ... deps) {
 			// for debugging
-			if (debug) std::cout << idx << " depends on " << std::array<std::size_t,sizeof...(deps)>({deps...}) << "\n";
+			if (debug) std::cout << idx << " depends on " << std::array<std::size_t,sizeof...(deps)>({{deps...}}) << "\n";
 
 			// expect number of dependencies to be equivalent to number of bits in index
 			EXPECT_EQ(__builtin_popcount(idx),sizeof...(deps));
 
 			// expect that each dependency is only 1 bit off
-			for(const auto& cur : std::array<std::size_t,sizeof...(deps)>({ deps ... })) {
+			for(const auto& cur : std::array<std::size_t,sizeof...(deps)>({{ deps ... }})) {
 				// check that idx is a super-set of bits
 				EXPECT_EQ(cur, idx & cur) << idx;
 				// check that there is one bit different
@@ -732,7 +456,6 @@
 
 	}
 
->>>>>>> 42185b87
 } // end namespace user
 } // end namespace api
 } // end namespace allscale