--- conflicted
+++ resolved
@@ -12,8 +12,6 @@
 #include "allscale/api/user/operator/async.h"
 #include "allscale/api/user/operator/internal/operation_reference.h"
 
-#include "allscale/utils/bitmanipulation.h"
-
 namespace allscale {
 namespace api {
 namespace user {
@@ -29,7 +27,8 @@
 
 	namespace implementation {
 
-<<<<<<< HEAD
+		struct sequential_iterative;
+
 		struct coarse_grained_iterative;
 
 		struct fine_grained_iterative;
@@ -37,17 +36,6 @@
 		struct sequential_recursive;
 
 		struct parallel_recursive;
-=======
-		class sequential_iterative;
-
-		class coarse_grained_iterative;
-
-		class fine_grained_iterative;
-
-		class sequential_recursive;
-
-		class parallel_recursive;
->>>>>>> 42185b87
 
 	}
 
@@ -56,11 +44,7 @@
 	class stencil_reference;
 
 	template<typename Impl = implementation::fine_grained_iterative, typename Container, typename Update>
-<<<<<<< HEAD
-	stencil_reference<Impl> stencil(Container& res, std::size_t steps, const Update& update);
-=======
 	stencil_reference<Impl> stencil(Container& res, int steps, const Update& update);
->>>>>>> 42185b87
 
 
 
@@ -81,23 +65,6 @@
 
 
 	template<typename Impl, typename Container, typename Update>
-<<<<<<< HEAD
-	stencil_reference<Impl> stencil(Container& a, std::size_t steps, const Update& update) {
-
-		// forward everything to the implementation
-		return Impl().process(a,steps,update);
-
-	}
-
-	namespace implementation {
-
-		// -- Iterative Stencil Implementation ---------------------------------------------------------
-
-		struct coarse_grained_iterative {
-
-			template<typename Container, typename Update>
-			stencil_reference<coarse_grained_iterative> process(Container& a, std::size_t steps, const Update& update) {
-=======
 	stencil_reference<Impl> stencil(Container& a, int steps, const Update& update) {
 
 		// forward everything to the implementation
@@ -152,7 +119,6 @@
 
 			template<typename Container, typename Update>
 			stencil_reference<coarse_grained_iterative> process(Container& a, int steps, const Update& update) {
->>>>>>> 42185b87
 
 				// return handle to asynchronous execution
 				return async([&a,steps,update]{
@@ -165,11 +131,7 @@
 
 					using iter_type = decltype(a.size());
 
-<<<<<<< HEAD
-					for(std::size_t t=0; t<steps; t++) {
-=======
 					for(int t=0; t<steps; t++) {
->>>>>>> 42185b87
 
 						// loop based parallel implementation with blocking synchronization
 						pfor(iter_type(0),a.size(),[x,y,t,update](const iter_type& i){
@@ -195,11 +157,7 @@
 		struct fine_grained_iterative {
 
 			template<typename Container, typename Update>
-<<<<<<< HEAD
-			stencil_reference<fine_grained_iterative> process(Container& a, std::size_t steps, const Update& update) {
-=======
 			stencil_reference<fine_grained_iterative> process(Container& a, int steps, const Update& update) {
->>>>>>> 42185b87
 
 				// return handle to asynchronous execution
 				return async([&a,steps,update]{
@@ -212,15 +170,9 @@
 
 					using iter_type = decltype(a.size());
 
-<<<<<<< HEAD
-					user::detail::loop_reference<iter_type> ref;
-
-					for(std::size_t t=0; t<steps; t++) {
-=======
 					detail::loop_reference<iter_type> ref;
 
 					for(int t=0; t<steps; t++) {
->>>>>>> 42185b87
 
 						// loop based parallel implementation with fine grained dependencies
 						ref = pfor(iter_type(0),a.size(),[x,y,t,update](const iter_type& i){
@@ -255,17 +207,10 @@
 			using time_type = std::size_t;
 
 
-<<<<<<< HEAD
-			template<size_t dims>
-			using Slopes = data::Vector<index_type,dims>;
-
-			template<size_t dims>
-=======
 			template<std::size_t dims>
 			using Slopes = data::Vector<index_type,dims>;
 
 			template<std::size_t dims>
->>>>>>> 42185b87
 			class Base {
 			public:
 
@@ -290,11 +235,7 @@
 				template<typename T>
 				static Base full(const data::Vector<T,dims>& size) {
 					Base res;
-<<<<<<< HEAD
-					for(size_t i=0; i<dims; i++) {
-=======
 					for(std::size_t i=0; i<dims; i++) {
->>>>>>> 42185b87
 						res.boundaries[i] = { 0, size[i] };
 					}
 					return res;
@@ -315,11 +256,7 @@
 
 				Coordinate<dims> extend() const {
 					Coordinate<dims> res;
-<<<<<<< HEAD
-					for(size_t i = 0; i<dims; i++) {
-=======
 					for(std::size_t i = 0; i<dims; i++) {
->>>>>>> 42185b87
 						res[i] = getWidth(i);
 					}
 					return res;
@@ -331,11 +268,7 @@
 
 				index_type getMinimumWidth() const {
 					index_type res = getWidth(0);
-<<<<<<< HEAD
-					for(size_t i = 1; i<dims; i++) {
-=======
 					for(std::size_t i = 1; i<dims; i++) {
->>>>>>> 42185b87
 						res = std::min(res,getWidth(i));
 					}
 					return res;
@@ -343,39 +276,23 @@
 
 				index_type getMaximumWidth() const {
 					index_type res = getWidth(0);
-<<<<<<< HEAD
-					for(size_t i = 1; i<dims; i++) {
-=======
 					for(std::size_t i = 1; i<dims; i++) {
->>>>>>> 42185b87
 						res = std::max(res,getWidth(i));
 					}
 					return res;
 				}
 
-<<<<<<< HEAD
-				const range& operator[](size_t i) const {
-					return boundaries[i];
-				}
-
-				range& operator[](size_t i) {
-=======
 				const range& operator[](std::size_t i) const {
 					return boundaries[i];
 				}
 
 				range& operator[](std::size_t i) {
->>>>>>> 42185b87
 					return boundaries[i];
 				}
 
 				Base operator+(const Coordinate<dims>& other) const {
 					Base res;
-<<<<<<< HEAD
-					for(size_t i=0; i<dims; i++) {
-=======
 					for(std::size_t i=0; i<dims; i++) {
->>>>>>> 42185b87
 						res.boundaries[i] = { boundaries[i].begin + other[i], boundaries[i].end + other[i] };
 					}
 					return res;
@@ -384,11 +301,7 @@
 				friend std::ostream& operator<<(std::ostream& out, const Base& base) {
 					if (dims == 0) return out << "[]";
 					out << "[";
-<<<<<<< HEAD
-					for(size_t i=0; i<dims-1; i++) {
-=======
 					for(std::size_t i=0; i<dims-1; i++) {
->>>>>>> 42185b87
 						out << base.boundaries[i].begin << "-" << base.boundaries[i].end << ",";
 					}
 					out  << base.boundaries[dims-1].begin << "-" << base.boundaries[dims-1].end;
@@ -397,25 +310,15 @@
 			};
 
 
-<<<<<<< HEAD
-			template<size_t dim>
-=======
 			template<std::size_t dim>
->>>>>>> 42185b87
 			struct plain_scanner {
 
 				plain_scanner<dim-1> nested;
 
-<<<<<<< HEAD
-				template<size_t full_dim, typename Lambda>
-				void operator()(const Base<full_dim>& base, const Lambda& lambda, Coordinate<full_dim>& pos, std::size_t t) const {
-					for(pos[dim]=base[dim].begin; pos[dim]<base[dim].end; pos[dim]++) {
-=======
 				template<std::size_t full_dim, typename Lambda>
 				void operator()(const Base<full_dim>& base, const Lambda& lambda, Coordinate<full_dim>& pos, int t) const {
 					constexpr const auto idx = full_dim - dim - 1;
 					for(pos[idx]=base[idx].begin; pos[idx]<base[idx].end; pos[idx]++) {
->>>>>>> 42185b87
 						 nested(base, lambda, pos, t);
 					}
 				}
@@ -425,24 +328,16 @@
 			template<>
 			struct plain_scanner<0> {
 
-<<<<<<< HEAD
-				template<size_t full_dim, typename Lambda>
-				void operator()(const Base<full_dim>& base, const Lambda& lambda, Coordinate<full_dim>& pos, std::size_t t) const {
-					for(pos[0]=base[0].begin; pos[0]<base[0].end; pos[0]++) {
-=======
 				template<std::size_t full_dim, typename Lambda>
 				void operator()(const Base<full_dim>& base, const Lambda& lambda, Coordinate<full_dim>& pos, int t) const {
 					constexpr const auto idx = full_dim - 1;
 					for(pos[idx]=base[idx].begin; pos[idx]<base[idx].end; pos[idx]++) {
->>>>>>> 42185b87
 						lambda(pos, t);
 					}
 				}
 
 			};
 
-<<<<<<< HEAD
-=======
 			template<std::size_t length>
 			class TaskDependencyList {
 
@@ -506,7 +401,6 @@
 			};
 
 
->>>>>>> 42185b87
 			template<std::size_t dims>
 			class Zoid {
 
@@ -525,13 +419,8 @@
 					: base(base), slopes(slopes), t_begin(t_begin), t_end(t_end) {}
 
 
-<<<<<<< HEAD
-				template<typename Lambda>
-				void forEach(const Lambda& lambda) const {
-=======
 				template<typename EvenOp, typename OddOp>
 				void forEach(const EvenOp& even, const OddOp& odd) const {
->>>>>>> 42185b87
 
 					// TODO: make this one cache oblivious
 
@@ -545,15 +434,11 @@
 					for(std::size_t t = t_begin; t < t_end; ++t) {
 
 						// process this plain
-<<<<<<< HEAD
-						scanner(plainBase, lambda, x, t);
-=======
 						if ( t & 0x1 ) {
 							scanner(plainBase, odd, x, t);
 						} else {
 							scanner(plainBase, even, x, t);
 						}
->>>>>>> 42185b87
 
 						// update the plain for the next level
 						for(std::size_t i=0; i<dims; ++i) {
@@ -564,66 +449,6 @@
 
 				}
 
-<<<<<<< HEAD
-
-				template<typename Lambda>
-				core::treeture<void> pforEach(const Lambda& lambda) const {
-
-					// recursively decompose the covered space-time volume
-					return core::prec(
-						[](const Zoid& zoid) {
-							// check whether this zoid can no longer be divided
-							return zoid.isTerminal();
-						},
-						[&](const Zoid& zoid) {
-							// process final steps sequentially
-							zoid.forEach(lambda);
-						},
-						core::pick(
-							[](const Zoid& zoid, const auto& rec) {
-								// make sure the zoid is not terminal
-								assert_false(zoid.isTerminal());
-
-								// check whether it can be split in space
-								if (!zoid.isSpaceSplitable()) {
-									// we need a time split
-									auto parts = zoid.splitTime();
-									return core::sequential(
-										rec(parts.bottom),
-										rec(parts.top)
-									);
-								}
-
-								// let's do a space split
-								auto parts = zoid.splitSpace();
-
-								// schedule depending on the orientation
-								return (parts.opening)
-										? core::sequential(
-											rec(parts.c),
-											core::parallel(
-												rec(parts.l),
-												rec(parts.r)
-											)
-										)
-										: core::sequential(
-											core::parallel(
-												rec(parts.l),
-												rec(parts.r)
-											),
-											rec(parts.c)
-										);
-
-
-							},
-							[&](const Zoid& zoid, const auto&) {
-								// provide sequential alternative
-								zoid.forEach(lambda);
-							}
-						)
-					)(*this);
-
-=======
 				template<typename EvenOd, typename OddOp>
 				core::treeture<void> pforEach(const ZoidDependencies<dims>& deps, const EvenOd& even, const OddOp& odd) const {
 
@@ -696,18 +521,13 @@
 				core::treeture<void> pforEach(const EvenOd& even, const OddOp& odd) const {
 					// run the pforEach with no initial dependencies
 					return pforEach(ZoidDependencies<dims>(),even,odd);
->>>>>>> 42185b87
 				}
 
 
 				/**
 				 * The height of this zoid in temporal direction.
 				 */
-<<<<<<< HEAD
-				std::size_t getHeight() const {
-=======
 				int getHeight() const {
->>>>>>> 42185b87
 					return t_end-t_begin;
 				}
 
@@ -715,15 +535,9 @@
 				 * Compute the number of elements this volume is covering
 				 * when being projected to the space domain.
 				 */
-<<<<<<< HEAD
-				std::size_t getFootprint() const {
-					std::size_t size = 1;
-					std::size_t dt = getHeight();
-=======
 				int getFootprint() const {
 					int size = 1;
 					int dt = getHeight();
->>>>>>> 42185b87
 					for(std::size_t i=0; i<dims; i++) {
 						auto curWidth = base.width(i);
 						if (slopes[i] < 0) {
@@ -753,13 +567,8 @@
 				 * Computes the width of the shadow projected of this zoid on
 				 * the given space dimension.
 				 */
-<<<<<<< HEAD
-				std::size_t getWidth(std::size_t dim) const {
-					std::size_t res = base.getWidth(dim);
-=======
 				int getWidth(int dim) const {
 					int res = base.getWidth(dim);
->>>>>>> 42185b87
 					if (slopes[dim] < 0) res += 2*getHeight();
 					return res;
 				}
@@ -778,11 +587,7 @@
 				/**
 				 * Tests whether it can be split along the given space dimension.
 				 */
-<<<<<<< HEAD
-				bool isSplitable(std::size_t dim) const {
-=======
 				bool isSplitable(int dim) const {
->>>>>>> 42185b87
 					return getWidth(dim) > 4*getHeight();
 				}
 
@@ -801,11 +606,7 @@
 
 					Base<dims> mid = base;
 
-<<<<<<< HEAD
-					for(size_t i=0; i<dims; i++) {
-=======
 					for(std::size_t i=0; i<dims; i++) {
->>>>>>> 42185b87
 						auto diff  = slopes[i] * split;
 						mid[i].begin += diff;
 						mid[i].end   -= diff;
@@ -833,28 +634,17 @@
 					assert_true(isSpaceSplitable());
 
 					// find longest dimension
-<<<<<<< HEAD
-					std::size_t max_dim = 0;
-					std::size_t max_width = 0;
-					for(std::size_t i=0; i<dims; i++) {
-						std::size_t width = getWidth(i);
-=======
 					int max_dim = 0;
 					int max_width = 0;
 					for(std::size_t i=0; i<dims; i++) {
 						int width = getWidth(i);
->>>>>>> 42185b87
 						if (width>max_width) {
 							max_width = width;
 							max_dim = i;
 						}
 					}
 
-<<<<<<< HEAD
-					// the max dimension is the split dimension
-=======
 					// the max dimension is the split dimensin
->>>>>>> 42185b87
 					auto split_dim = max_dim;
 
 					// check whether longest dimension can be split
@@ -871,15 +661,9 @@
 					auto right = center;
 
 					if (slopes[split_dim] < 0) {
-<<<<<<< HEAD
-						auto height = getHeight();
-						left -= height;
-						right += height;
-=======
 						auto hight = getHeight();
 						left -= hight;
 						right += hight;
->>>>>>> 42185b87
 					}
 
 					res.l.base.boundaries[split_dim].end = left;
@@ -895,8 +679,6 @@
 
 			};
 
-<<<<<<< HEAD
-=======
 			/**
 			 * A utility class for enumerating the dependencies of a task in a
 			 * n-dimensional top-level task graph.
@@ -987,7 +769,6 @@
 			};
 
 
->>>>>>> 42185b87
 			template<std::size_t Dims>
 			class ExecutionPlan {
 
@@ -1001,13 +782,8 @@
 
 			public:
 
-<<<<<<< HEAD
-				template<typename Op>
-				void runSequential(const Op& op) const {
-=======
 				template<typename EvenOp, typename OddOp>
 				void runSequential(const EvenOp& even, const OddOp& odd) const {
->>>>>>> 42185b87
 					const std::size_t num_tasks = 1 << Dims;
 
 					// fill a vector with the indices of the tasks
@@ -1024,42 +800,6 @@
 					// process zoids in obtained order
 					for(const auto& cur : layers) {
 						for(const auto& idx : order) {
-<<<<<<< HEAD
-							cur[idx].forEach(op);
-						}
-					}
-				}
-
-				template<typename Op>
-				core::treeture<void> runParallel(const Op& op) const {
-
-					const std::size_t num_tasks = 1 << Dims;
-
-					// fill a vector with the indices of the tasks
-					std::array<std::size_t,num_tasks> order;
-					for(std::size_t i = 0; i<num_tasks;++i) {
-						order[i] = i;
-					}
-
-					// sort the vector by the number of 1-bits
-					std::sort(order.begin(),order.end(),[](std::size_t a, std::size_t b){
-						return getNumBitsSet(a) < getNumBitsSet(b);
-					});
-
-					// process zoids in obtained order
-					// TODO: process independent zoids in parallel
-					for(const auto& cur : layers) {
-						for(const auto& idx : order) {
-							cur[idx].pforEach(op).wait();
-						}
-					}
-
-					// TODO: provide an asynchronous handle
-					return core::done();
-				}
-
-				static ExecutionPlan create(const Base<Dims>& base, std::size_t steps) {
-=======
 							cur[idx].forEach(even,odd);
 						}
 					}
@@ -1103,7 +843,6 @@
 				}
 
 				static ExecutionPlan create(const Base<Dims>& base, int steps) {
->>>>>>> 42185b87
 
 					// get size of structure
 					auto size = base.extend();
@@ -1133,11 +872,7 @@
 					ExecutionPlan plan;
 
 					// process time layer by layer
-<<<<<<< HEAD
-					for(std::size_t t0=0; t0<steps; t0+=height) {
-=======
 					for(int t0=0; t0<steps; t0+=height) {
->>>>>>> 42185b87
 
 						// get the top of the current layer
 						auto t1 = std::min<std::size_t>(t0+height,steps);
@@ -1147,24 +882,15 @@
 						layer_plan& zoids = plan.layers.back();
 
 						// generate binary patterns from 0 to 2^dims - 1
-<<<<<<< HEAD
-						for(std::size_t i=0; i < (1<<Dims); i++) {
-=======
 						for(size_t i=0; i < (1<<Dims); i++) {
->>>>>>> 42185b87
 
 							// get base and slopes of the current zoid
 							Base<Dims> curBase = base;
 							Slopes<Dims> slopes;
 
 							// move base to center on field, edge, or corner
-<<<<<<< HEAD
-							for(std::size_t j=0; j<Dims; j++) {
-								if (i & ((std::size_t)(1)<<j)) {
-=======
 							for(size_t j=0; j<Dims; j++) {
 								if (i & (1<<j)) {
->>>>>>> 42185b87
 									slopes[j] = -1;
 									curBase.boundaries[j] = splits[j].right;
 								} else {
@@ -1175,13 +901,8 @@
 
 							// count the number of ones -- this determines the execution order
 							int num_ones = 0;
-<<<<<<< HEAD
-							for(std::size_t j=0; j<Dims; j++) {
-								if (i & ((std::size_t)(1)<<j)) num_ones++;
-=======
 							for(size_t j=0; j<Dims; j++) {
 								if (i & (1<<j)) num_ones++;
->>>>>>> 42185b87
 							}
 
 							// add to execution plan
@@ -1194,12 +915,6 @@
 					return plan;
 				}
 
-<<<<<<< HEAD
-			private:
-
-				static std::size_t getNumBitsSet(std::size_t mask) {
-					return (std::size_t)utils::countOnes((unsigned)mask);
-=======
 				template<typename Body>
 				static void enumTaskGraph(const Body& body) {
 					task_graph_enumerator<Dims>()(body);
@@ -1209,7 +924,6 @@
 
 				static std::size_t getNumBitsSet(std::size_t mask) {
 					return __builtin_popcount(mask);
->>>>>>> 42185b87
 				}
 
 			};
@@ -1252,11 +966,7 @@
 		struct sequential_recursive {
 
 			template<typename Container, typename Update>
-<<<<<<< HEAD
-			stencil_reference<sequential_recursive> process(Container& a, std::size_t steps, const Update& update) {
-=======
 			stencil_reference<sequential_recursive> process(Container& a, int steps, const Update& update) {
->>>>>>> 42185b87
 
 				using namespace detail;
 
@@ -1267,10 +977,7 @@
 				Container b(a.size());
 
 				// TODO:
-<<<<<<< HEAD
-=======
 				//  - avoid computation of elementwise modula in each dimension
->>>>>>> 42185b87
 				//  - switch internally to cache-oblivious access pattern (optional)
 
 				// get size of structure
@@ -1278,16 +985,6 @@
 				auto size = base.extend();
 
 				// wrap update function into zoid-interface adapter
-<<<<<<< HEAD
-				auto wrappedUpdate = [&](const Coordinate<dims>& pos, time_t t){
-					coordinate_converter<Container> conv;
-					auto p = conv(data::elementwiseModulo(pos,size));
-					if (t % 2) {
-						b[p] = update(t,p,a);
-					} else {
-						a[p] = update(t,p,b);
-					}
-=======
 				auto even = [&](const Coordinate<dims>& pos, time_t t){
 					coordinate_converter<Container> conv;
 					assert_eq(t%2,0);
@@ -1300,25 +997,17 @@
 					assert_eq(t%2,1);
 					auto p = conv(data::elementwiseModulo(pos,size));
 					a[p] = update(t,p,b);
->>>>>>> 42185b87
 				};
 
 				// get the execution plan
 				auto exec_plan = ExecutionPlan<dims>::create(base,steps);
 
 				// process the execution plan
-<<<<<<< HEAD
-				exec_plan.runSequential(wrappedUpdate);
-
-				// make sure the result is in the a copy
-				if (!(steps % 2)) {
-=======
 				exec_plan.runSequential(even,odd);
 
 
 				// make sure the result is in the a copy
 				if (steps % 2) {
->>>>>>> 42185b87
 					std::swap(a,b);
 				}
 
@@ -1331,11 +1020,7 @@
 		struct parallel_recursive {
 
 			template<typename Container, typename Update>
-<<<<<<< HEAD
-			stencil_reference<parallel_recursive> process(Container& a, std::size_t steps, const Update& update) {
-=======
 			stencil_reference<parallel_recursive> process(Container& a, int steps, const Update& update) {
->>>>>>> 42185b87
 
 				using namespace detail;
 
@@ -1346,10 +1031,7 @@
 				Container b(a.size());
 
 				// TODO:
-<<<<<<< HEAD
-=======
 				//  - avoid computation of elementwise modula in each dimension
->>>>>>> 42185b87
 				//  - switch internally to cache-oblivious access pattern (optional)
 				//  - make parallel with fine-grained dependencies
 
@@ -1358,18 +1040,6 @@
 				auto size = base.extend();
 
 				// wrap update function into zoid-interface adapter
-<<<<<<< HEAD
-				auto wrappedUpdate = [&](const Coordinate<dims>& pos, time_t t){
-					coordinate_converter<Container> conv;
-					auto p = conv(data::elementwiseModulo(pos,size));
-					if (t % 2) {
-						b[p] = update(t,p,a);
-					} else {
-						a[p] = update(t,p,b);
-					}
-				};
-
-=======
 				auto even = [&](const Coordinate<dims>& pos, time_t t){
 					coordinate_converter<Container> conv;
 					auto p = conv(data::elementwiseModulo(pos,size));
@@ -1381,24 +1051,15 @@
 					auto p = conv(data::elementwiseModulo(pos,size));
 					a[p] = update(t,p,b);
 				};
->>>>>>> 42185b87
 
 				// get the execution plan
 				auto exec_plan = ExecutionPlan<dims>::create(base,steps);
 
 				// process the execution plan
-<<<<<<< HEAD
-				exec_plan.runParallel(wrappedUpdate);
-
-
-				// make sure the result is in the a copy
-				if (!(steps % 2)) {
-=======
 				exec_plan.runParallel(even,odd).wait();
 
 				// make sure the result is in the a copy
 				if (steps % 2) {
->>>>>>> 42185b87
 					std::swap(a,b);
 				}
 
