#pragma once

#include <array>
#include <algorithm>
#include <tuple>

#include "allscale/utils/printer/arrays.h"
#include "allscale/utils/assert.h"
#include "allscale/utils/unused.h"
#include "allscale/utils/serializer/arrays.h"

namespace allscale {
namespace utils {

	// generic vector implementation
	template<typename T, std::size_t Dims>
	class Vector {

		std::array<T, Dims> data;

	public:

		using element_type = T;

		Vector() = default;

		Vector(const T& e) {
			data.fill(e);
		}

		Vector(const Vector&) = default;
		Vector(Vector&&) = default;

		template<typename R>
		Vector(const Vector<R,Dims>& other)
			: data(other.data) {}

		template<typename R>
		Vector(const std::array<R,Dims>& other)
			: data(other) {}

		template<typename ... Rest>
		Vector(T a, Rest ... rest) : data{ {a,T(rest)...} } {
			static_assert(Dims == sizeof...(rest)+1, "Invalid number of components!");
		}

		Vector& operator=(const Vector& other) = default;
		Vector& operator=(Vector&& other) = default;

		T& operator[](const std::size_t index) {
			return data[index];
		}

		const T& operator[](const std::size_t index) const {
			return data[index];
		}

		// relational operators
		// defined in-class, since the private std::array data member has matching operators to forward to

		bool operator==(const Vector& other) const {
			return data == other.data;
		}

		bool operator!=(const Vector& other) const {
			return !(data == other.data);
		}

		bool operator<(const Vector& other) const {
			return data < other.data;
		}

		bool operator<=(const Vector& other) const {
			return data <= other.data;
		}

		bool operator>=(const Vector& other) const {
			return data >= other.data;
		}

		bool operator>(const Vector& other) const {
			return data > other.data;
		}

		// allow implicit casts to std::array
		operator const std::array<T, Dims>&() const { return data; }

		bool dominatedBy(const Vector<T,Dims>& other) const {
			for(std::size_t i=0; i<Dims; i++) {
				if (other[i] < data[i]) return false;
			}
			return true;
		}

		bool strictlyDominatedBy(const Vector<T,Dims>& other) const {
			for(std::size_t i=0; i<Dims; i++) {
				if (other[i] <= data[i]) return false;
			}
			return true;
		}

		// Adds printer support to this vector.
		friend std::ostream& operator<<(std::ostream& out, const Vector& vec) {
			return out << vec.data;
		}

<<<<<<< HEAD
#ifdef ALLSCALE_WITH_HPX
        template <typename Archive>
        void serialize(Archive& ar, unsigned)
        {
            ar & data;
        }
#endif

	private:

		template<typename R, std::size_t ... Index>
		void init_internal(const std::initializer_list<R>& list, const std::integer_sequence<std::size_t,Index...>&) {
			__allscale_unused auto bla = { data[Index] = *(list.begin() + Index) ... };
		}

		template<typename R>
		void init(const std::initializer_list<R>& list) {
			init_internal(list,std::make_index_sequence<Dims>());
		}

=======
>>>>>>> 8bcf4a81
	};

	template<typename T, std::size_t Dims, typename S>
	Vector<T,Dims>& operator+=(Vector<T,Dims>& a, const Vector<S,Dims>& b) {
		for(std::size_t i = 0; i<Dims; i++) {
			a[i] += b[i];
		}
		return a;
	}

	template<typename T, std::size_t Dims, typename S>
	Vector<T,Dims>& operator-=(Vector<T,Dims>& a, const Vector<S,Dims>& b) {
		for(size_t i = 0; i<Dims; i++) {
			a[i] -= b[i];
		}
		return a;
	}

	template<typename T, std::size_t Dims, typename S>
	Vector<T,Dims>& operator*=(Vector<T,Dims>& a, const S& fac) {
		for(size_t i =0; i<Dims; i++) {
			a[i] *= fac;
		}
		return a;
	}

	template<typename T, std::size_t Dims, typename S>
	Vector<T,Dims>& operator/=(Vector<T,Dims>& a, const S& fac) {
		for(size_t i =0; i<Dims; i++) {
			a[i] /= fac;
		}
		return a;
	}

	template<typename T, std::size_t Dims>
	Vector<T,Dims>& operator%=(Vector<T,Dims>& a, const Vector<T,Dims>& b) {
		for(size_t i =0; i<Dims; i++) {
			a[i] %= b[i];
		}
		return a;
	}


	template<typename T, std::size_t Dims>
	Vector<T,Dims> operator+(const Vector<T,Dims>& a, const Vector<T,Dims>& b) {
		Vector<T,Dims> res(a);
		return res += b;
	}

	template<typename T, std::size_t Dims>
	Vector<T,Dims> operator-(const Vector<T, Dims>& a, const Vector<T, Dims>& b) {
		Vector<T,Dims> res(a);
		return res -= b;
	}

	template<typename T, std::size_t Dims, typename S>
	Vector<T,Dims> operator*(const Vector<T, Dims>& vec, const S& fac) {
		Vector<T,Dims> res(vec);
		return res *= fac;
	}

	template<typename T, std::size_t Dims, typename S>
	Vector<T, Dims> operator*(const S& fac, const Vector<T, Dims>& vec) {
		return vec * fac;
	}

	template<typename T, std::size_t Dims, typename S>
	Vector<T,Dims> operator/(const Vector<T, Dims>& vec, const S& fac) {
		Vector<T,Dims> res(vec);
		return res /= fac;
	}

	template<typename T, std::size_t Dims>
	Vector<T,Dims> operator%(const Vector<T, Dims>& a, const Vector<T,Dims>& b) {
		Vector<T,Dims> res(a);
		return res %= b;
	}

	template<typename T, std::size_t Dims, typename Lambda>
	Vector<T,Dims> elementwise(const Vector<T,Dims>& a, const Vector<T,Dims>& b, const Lambda& op) {
		Vector<T,Dims> res;
		for(unsigned i=0; i<Dims; i++) {
			res[i] = op(a[i],b[i]);
		}
		return res;
	}

	template<typename T, std::size_t Dims>
	Vector<T,Dims> elementwiseMin(const Vector<T,Dims>& a, const Vector<T,Dims>& b) {
		return elementwise(a,b,[](const T& a, const T& b) { return std::min<T>(a,b); });
	}

	template<typename T, std::size_t Dims>
	Vector<T,Dims> elementwiseMax(const Vector<T,Dims>& a, const Vector<T,Dims>& b) {
		return elementwise(a,b,[](const T& a, const T& b) { return std::max<T>(a,b); });
	}

	template<typename T, std::size_t Dims>
	Vector<T,Dims> elementwiseProduct(const Vector<T,Dims>& a, const Vector<T,Dims>& b) {
		return elementwise(a,b,[](const T& a, const T& b) { return a*b; });
	}

	template<typename T, std::size_t Dims>
	Vector<T,Dims> elementwiseDivision(const Vector<T,Dims>& a, const Vector<T,Dims>& b) {
		return elementwise(a,b,[](const T& a, const T& b) { return a/b; });
	}

	template<typename T, std::size_t Dims>
	Vector<T,Dims> elementwiseRemainder(const Vector<T,Dims>& a, const Vector<T,Dims>& b) {
		return elementwise(a,b,[](const T& a, const T& b) { return a % b; });
	}

	template<typename T, std::size_t Dims>
	Vector<T,Dims> elementwiseModulo(const Vector<T,Dims>& a, const Vector<T,Dims>& b) {
		return elementwiseRemainder(a,b);
	}


	template<typename T, std::size_t Dims>
	T sumOfSquares(const Vector<T,Dims>& vec) {
		T sum = T();
		for(unsigned i = 0; i < Dims; i++) {
			sum += vec[i] * vec[i];
		}
		return sum;
	}

	// specialization for 3-dimensional vectors, providing access to named data members x, y, z
	template <typename T>
	class Vector<T, 3> {
	public:

		using element_type = T;

		T x, y, z;

		Vector() = default;

		Vector(const T& e) : x(e), y(e), z(e) { }

		Vector(T x, T y, T z) : x(x), y(y), z(z) { }

		Vector(const Vector&) = default;
		Vector(Vector&&) = default;

		template<typename R>
		Vector(const Vector<R,3>& other) : x(other.x), y(other.y), z(other.z) {}

		template<typename R>
		Vector(const std::array<R,3>& other) : x(other[0]), y(other[1]), z(other[2]) {}

		T& operator[](std::size_t i) {
			return (i==0) ? x : (i==1) ? y : z;
		}

		const T& operator[](std::size_t i) const {
			return (i==0) ? x : (i==1) ? y : z;
		}

		Vector& operator=(const Vector& other) = default;
		Vector& operator=(Vector&& other) = default;

		bool operator==(const Vector& other) const {
			return std::tie(x,y,z) == std::tie(other.x,other.y,other.z);
		}

		bool operator!=(const Vector& other) const {
			return !(*this == other);
		}

		bool operator<(const Vector& other) const {
			return asArray() < other.asArray();
		}

		bool operator<=(const Vector& other) const {
			return asArray() <= other.asArray();
		}

		bool operator>=(const Vector& other) const {
			return asArray() >= other.asArray();
		}

		bool operator>(const Vector& other) const {
			return asArray() > other.asArray();
		}

		operator const std::array<T, 3>&() const { return asArray(); }

		const std::array<T,3>& asArray() const {
			return reinterpret_cast<const std::array<T,3>&>(*this);
		}

		bool dominatedBy(const Vector& other) const {
			return other.x >= x && other.y >= y && other.z >= z;
		}

		bool strictlyDominatedBy(const Vector& other) const {
			return other.x > x && other.y > y && other.z > z;
		}

		// Adds printer support to this vector.
		friend std::ostream& operator<<(std::ostream& out, const Vector& vec) {
			return out << "[" << vec.x << "," << vec.y << "," << vec.z << "]";
		}

#ifdef ALLSCALE_WITH_HPX
        template <typename Archive>
        void serialize(Archive& ar, unsigned)
        {
            ar & x;
            ar & y;
            ar & z;
        }
#endif

	};

	template<typename T>
	Vector<T, 3> crossProduct(const Vector<T, 3>& a, const Vector<T, 3>& b) {
		return Vector<T, 3> {
			a[1] * b[2] - a[2] * b[1],
			a[2] * b[0] - a[0] * b[2],
			a[0] * b[1] - a[1] * b[0]
		};
	}

	// specialization for 2-dimensional vectors, providing access to named data members x, y
	template <typename T>
	class Vector<T, 2> {
	public:

		using element_type = T;

		T x, y;

		Vector() = default;

		Vector(const T& e) : x(e), y(e) { }

		Vector(T x, T y) : x(x), y(y) { }

		Vector(const Vector&) = default;
		Vector(Vector&&) = default;

		template<typename R>
		Vector(const Vector<R,2>& other) : x(other.x), y(other.y) {}

		template<typename R>
		Vector(const std::array<R,2>& other) : x(other[0]), y(other[1]) {}

		T& operator[](std::size_t i) {
			return (i == 0) ? x : y;
		}

		const T& operator[](std::size_t i) const {
			return (i == 0) ? x : y;
		}

		Vector& operator=(const Vector& other) = default;
		Vector& operator=(Vector&& other) = default;

		bool operator==(const Vector& other) const {
			return asArray() == other.asArray();
		}

		bool operator!=(const Vector& other) const {
			return !(*this == other);
		}

		bool operator<(const Vector& other) const {
			return asArray() < other.asArray();
		}

		bool operator<=(const Vector& other) const {
			return asArray() <= other.asArray();
		}

		bool operator>=(const Vector& other) const {
			return asArray() >= other.asArray();
		}

		bool operator>(const Vector& other) const {
			return asArray() > other.asArray();
		}

		operator const std::array<T, 2>&() const { return asArray(); }

		const std::array<T,2>& asArray() const {
			return reinterpret_cast<const std::array<T,2>&>(*this);
		}

		bool dominatedBy(const Vector& other) const {
			return other.x >= x && other.y >= y;
		}

		bool strictlyDominatedBy(const Vector& other) const {
			return other.x > x && other.y > y;
		}

		// Adds printer support to this vector.
		friend std::ostream& operator<<(std::ostream& out, const Vector& vec) {
			return out << "[" << vec.x << "," << vec.y << "]";
		}

#ifdef ALLSCALE_WITH_HPX
        template <typename Archive>
        void serialize(Archive& ar, unsigned)
        {
            ar & x;
            ar & y;
        }
#endif

	};

#ifndef ALLSCALE_WITH_HPX
	/**
	 * Add support for trivially serializing / de-serializing Vector instances.
	 */
	template<typename T, std::size_t Dims>
	struct is_trivially_serializable<Vector<T,Dims>, typename std::enable_if<is_trivially_serializable<T>::value>::type> : public std::true_type {};

	/**
	 * Add support for serializing / de-serializing Vector instances.
	 * The implementation is simply re-using the serializing capabilities of arrays.
	 */
	template<typename T, std::size_t Dims>
<<<<<<< HEAD
	struct serializer<Vector<T,Dims>,typename std::enable_if<is_serializable<T>::value,void>::type> : public serializer<std::array<T,Dims>> {};
#endif
=======
	struct serializer<Vector<T,Dims>,typename std::enable_if<!is_trivially_serializable<T>::value && is_serializable<T>::value,void>::type> : public serializer<std::array<T,Dims>> {};
>>>>>>> 8bcf4a81

} // end namespace utils
} // end namespace allscale

#if defined(ALLSCALE_WITH_HPX)
#include <hpx/traits/is_bitwise_serializable.hpp>

namespace hpx { namespace traits {
    template <typename T, std::size_t Dims>
    struct is_bitwise_serializable<allscale::utils::Vector<T, Dims>>
      : is_bitwise_serializable<T>
    {};
}}

#endif<|MERGE_RESOLUTION|>--- conflicted
+++ resolved
@@ -104,7 +104,6 @@
 			return out << vec.data;
 		}
 
-<<<<<<< HEAD
 #ifdef ALLSCALE_WITH_HPX
         template <typename Archive>
         void serialize(Archive& ar, unsigned)
@@ -125,8 +124,6 @@
 			init_internal(list,std::make_index_sequence<Dims>());
 		}
 
-=======
->>>>>>> 8bcf4a81
 	};
 
 	template<typename T, std::size_t Dims, typename S>
@@ -454,12 +451,8 @@
 	 * The implementation is simply re-using the serializing capabilities of arrays.
 	 */
 	template<typename T, std::size_t Dims>
-<<<<<<< HEAD
-	struct serializer<Vector<T,Dims>,typename std::enable_if<is_serializable<T>::value,void>::type> : public serializer<std::array<T,Dims>> {};
+	struct serializer<Vector<T,Dims>,typename std::enable_if<!is_trivially_serializable<T>::value && is_serializable<T>::value,void>::type> : public serializer<std::array<T,Dims>> {};
 #endif
-=======
-	struct serializer<Vector<T,Dims>,typename std::enable_if<!is_trivially_serializable<T>::value && is_serializable<T>::value,void>::type> : public serializer<std::array<T,Dims>> {};
->>>>>>> 8bcf4a81
 
 } // end namespace utils
 } // end namespace allscale
